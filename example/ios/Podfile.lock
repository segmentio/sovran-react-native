--- conflicted
+++ resolved
@@ -341,11 +341,7 @@
   - RNCAsyncStorage (1.15.17):
     - React-Core
   - SocketRocket (0.6.0)
-<<<<<<< HEAD
-  - sovran-react-native (0.4.2):
-=======
   - sovran-react-native (0.4.1):
->>>>>>> 634f9b00
     - React-Core
   - Yoga (1.14.0)
   - YogaKit (1.18.1):
@@ -538,11 +534,7 @@
   ReactCommon: d98c6c96b567f9b3a15f9fd4cc302c1eda8e3cf2
   RNCAsyncStorage: 6bd5a7ba3dde1c3facba418aa273f449bdc5437a
   SocketRocket: fccef3f9c5cedea1353a9ef6ada904fde10d6608
-<<<<<<< HEAD
-  sovran-react-native: d63e96982806633d6ee312ca61bf4f56b78c809a
-=======
   sovran-react-native: c53ef725f60d5c734aa446419e10e6d673690aae
->>>>>>> 634f9b00
   Yoga: 9b6696970c3289e8dea34b3eda93f23e61fb8121
   YogaKit: f782866e155069a2cca2517aafea43200b01fd5a
 
