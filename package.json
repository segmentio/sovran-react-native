{
  "name": "@segment/sovran-react-native",
  "version": "0.2.2",
  "description": "A cross-platform state management system",
  "main": "lib/commonjs/index",
  "module": "lib/module/index",
  "types": "lib/typescript/index.d.ts",
  "react-native": "src/index",
  "source": "src/index",
  "files": [
    "src",
    "lib",
    "android",
    "ios",
    "cpp",
    "sovran-react-native.podspec",
    "!lib/typescript/example",
    "!android/build",
    "!ios/build",
    "!**/__tests__",
    "!**/__fixtures__",
    "!**/__mocks__"
  ],
  "scripts": {
    "test": "jest",
    "typescript": "tsc --noEmit",
    "lint": "eslint \"**/*.{js,ts,tsx}\"",
    "build": "bob build",
    "release": "release-it",
    "example": "yarn --cwd example",
    "pods": "cd example && pod-install --quiet",
    "bootstrap": "yarn example && yarn && yarn pods",
    "clean": "rimraf lib node_modules"
  },
  "keywords": [
    "react-native",
    "ios",
    "android",
    "segment"
  ],
  "repository": {
    "type": "git",
    "url": "https://github.com/segmentio/sovran-react-native.git"
  },
  "author": "Segment <hello@segment.com> (https://segment.com/)",
  "license": "MIT",
  "bugs": {
    "url": "https://github.com/segmentio/sovran-react-native/issues"
  },
  "homepage": "https://github.com/segmentio/sovran-react-native#readme",
  "publishConfig": {
    "registry": "https://registry.npmjs.org/"
  },
  "devDependencies": {
    "@commitlint/config-conventional": "^11.0.0",
    "@react-native-community/eslint-config": "^3.0.1",
    "@release-it/conventional-changelog": "^2.0.0",
    "@types/deepmerge": "^2.2.0",
    "@types/jest": "^27.0.3",
    "@types/react": "^17.0.39",
    "@types/react-native": "0.66.15",
    "commitlint": "^11.0.0",
    "eslint": "^7.0.0",
    "eslint-config-prettier": "^8.3.0",
    "eslint-plugin-prettier": "^4.0.0",
    "husky": "^6.0.0",
    "jest": "^27.4.3",
    "metro-react-native-babel-preset": "^0.67.0",
    "pod-install": "^0.1.0",
<<<<<<< HEAD
    "prettier": "^2.5.1",
=======
    "prettier": "^2.0.5",
    "react": "17.0.2",
    "react-native": "0.67.2",
>>>>>>> a97cd105
    "react-native-builder-bob": "^0.18.0",
    "release-it": "^14.2.2",
    "rimraf": "^3.0.2",
    "typescript": "^4.5.2"
  },
  "jest": {
    "preset": "react-native",
    "modulePathIgnorePatterns": [
      "<rootDir>/example/node_modules",
      "<rootDir>/lib/"
    ]
  },
  "commitlint": {
    "extends": [
      "@commitlint/config-conventional"
    ]
  },
  "release-it": {
    "git": {
      "commitMessage": "chore: release ${version}",
      "tagName": "v${version}"
    },
    "npm": {
      "publish": true
    },
    "github": {
      "release": true
    },
    "plugins": {
      "@release-it/conventional-changelog": {
        "preset": "angular"
      }
    }
  },
  "eslintConfig": {
    "root": true,
    "extends": [
      "@react-native-community",
      "prettier"
    ],
    "rules": {
      "prettier/prettier": [
        "error",
        {
          "quoteProps": "consistent",
          "singleQuote": true,
          "tabWidth": 2,
          "trailingComma": "es5",
          "useTabs": false
        }
      ]
    }
  },
  "eslintIgnore": [
    "node_modules/",
    "lib/"
  ],
  "prettier": {
    "quoteProps": "consistent",
    "singleQuote": true,
    "tabWidth": 2,
    "trailingComma": "es5",
    "useTabs": false
  },
  "react-native-builder-bob": {
    "source": "src",
    "output": "lib",
    "targets": [
      "commonjs",
      "module",
      [
        "typescript",
        {
          "project": "tsconfig.build.json"
        }
      ]
    ]
  },
  "husky": {
    "hooks": {
      "commit-msg": "commitlint -E HUSKY_GIT_PARAMS",
      "pre-commit": "yarn lint && yarn typescript && yarn test"
    }
  },
  "peerDependencies": {
    "react": "*",
    "react-native": "*"
  },
  "dependencies": {
    "@react-native-async-storage/async-storage": "^1.15.15",
    "deepmerge": "^4.2.2",
    "shell-quote": "1.7.3",
    "ansi-regex": "5.0.1"
  },
  "resolutions": {
    "shell-quote": "1.7.3",
    "ansi-regex": "5.0.1"
  }
}<|MERGE_RESOLUTION|>--- conflicted
+++ resolved
@@ -67,13 +67,9 @@
     "jest": "^27.4.3",
     "metro-react-native-babel-preset": "^0.67.0",
     "pod-install": "^0.1.0",
-<<<<<<< HEAD
     "prettier": "^2.5.1",
-=======
-    "prettier": "^2.0.5",
     "react": "17.0.2",
     "react-native": "0.67.2",
->>>>>>> a97cd105
     "react-native-builder-bob": "^0.18.0",
     "release-it": "^14.2.2",
     "rimraf": "^3.0.2",
